# -*- coding: utf-8 -*-
"""
Tools producing reports of fairness, bias, or model performance measures

Contributors:
    camagallen <christine.allen@kensci.com>
"""


from abc import ABC
import aif360.sklearn.metrics as aif_mtrc
import fairlearn.metrics as fl_mtrc
from IPython.display import HTML
import logging
import pandas as pd
import numpy as np
import sklearn.metrics as sk_metric
import warnings

# Tutorial Libraries
from . import tutorial_helpers as helper

# Temporarily hide pandas SettingWithCopy warning
warnings.filterwarnings('ignore', module='pandas')
warnings.filterwarnings('ignore', module='sklearn')

__all__ = ["classification_fairness",
           "classification_performance",
           "regression_fairness",
           "regression_performance",
           "flag_suspicious"]


# TODO: reference this function in the tutorial rather than using explicit names
def get_report_labels(pred_type: str = "binary"):
    """ Returns a dictionary of category labels used by reporting functions

    Args:
        pred_type (b): number of classes in the prediction problem
    """
    valid_pred_types = ["binary", "multiclass", "regression"]
    if pred_type not in valid_pred_types:
        raise ValueError(f"pred_type must be one of {valid_pred_types}")
    c_note = "" if pred_type == "binary" else " (Weighted Avg)"
    report_labels = {'if_key': "Individual Fairness",
                     'gf_label': "Group Fairness",
                     'mp_label': f"Model Performance{c_note}",
                     'dt_label': "Data Metrics"
                     }
    return report_labels


def __format_fairtest_input(X, prtc_attr, y_true, y_pred, y_prob=None):
    """ Formats data for use by fairness reporting functions.

    Args:
        X (array-like): Sample features
        prtc_attr (named array-like): values for the protected attribute
            (note: protected attribute may also be present in X)
        y_true (1D array-like): Sample targets
        y_pred (1D array-like): Sample target predictions
        y_prob (1D array-like, optional): Sample target probabilities. Defaults
            to None.
    Returns:
        Tuple containing formatted versions of all passed args.
    """
    __validate_report_inputs(X, prtc_attr, y_true, y_pred, y_prob)

    # Format inputs to required datatypes
    if isinstance(X, np.ndarray):
        X = pd.DataFrame(X)
    if isinstance(prtc_attr, (np.ndarray, pd.Series)):
        if isinstance(prtc_attr, pd.Series):
            prtc_attr = pd.DataFrame(prtc_attr, columns=[prtc_attr.name])
        else:
            prtc_attr = pd.DataFrame(prtc_attr)
    if isinstance(y_true, (np.ndarray, pd.Series)):
        y_true = pd.DataFrame(y_true)
    if isinstance(y_pred, np.ndarray):
        y_pred = pd.DataFrame(y_pred)
    if isinstance(y_prob, np.ndarray):
        y_prob = pd.DataFrame(y_prob)
    for data in [y_true, y_pred, y_prob]:
        if data is not None and (len(data.shape) > 1 and data.shape[1] > 1):
            raise TypeError("Targets and predictions must be 1-Dimensional")

    # Format and set sensitive attributes as index for y dataframes
    pa_name = prtc_attr.columns.tolist()
    prtc_attr.reset_index(inplace=True, drop=True)
    y_true = pd.concat([prtc_attr, y_true.reset_index(drop=True)], axis=1
                       ).set_index(pa_name)
    y_pred = pd.concat([prtc_attr, y_pred.reset_index(drop=True)], axis=1
                       ).set_index(pa_name)
    y_pred.columns = y_true.columns
    if y_prob is not None:
        y_prob = pd.concat([prtc_attr, y_prob.reset_index(drop=True)],
                           axis=1
                           ).set_index(pa_name)
        y_prob.columns = y_true.columns

    # Ensure that protected attributes are integer-valued
    pa_cols = prtc_attr.columns.tolist()
    for c in pa_cols:
        binary = (set(prtc_attr[c].astype(int)) == set(prtc_attr[c]))
        boolean = (prtc_attr[c].dtype == bool)
        two_valued = (set(prtc_attr[c].astype(int)) == {0, 1})
        if not two_valued and (binary or boolean):
<<<<<<< HEAD
            raise ValueError(
                    "prtc_attr must be binary or boolean and heterogeneous")
=======
            msg = "prtc_attr must be binary or boolean and heterogeneous"
            raise ValueError(msg)
>>>>>>> cb229151
        prtc_attr.loc[:, c] = prtc_attr[c].astype(int)
        if isinstance(c, int):
            prtc_attr.rename(columns={c: f"prtc_attribute_{c}"}, inplace=True)

    return (X, prtc_attr, y_true, y_pred, y_prob)


def __binary_group_fairness_measures(X, prtc_attr, y_true, y_pred, y_prob=None,
                                     priv_grp=1):
    """ Returns a dictionary containing group fairness measures specific
        to binary classification problems

    Args:
        X (pandas DataFrame): Sample features
        prtc_attr (named array-like): values for the protected attribute
            (note: protected attribute may also be present in X)
        y_true (pandas DataFrame): Sample targets
        y_pred (pandas DataFrame): Sample target predictions
        y_prob (pandas DataFrame, optional): Sample target probabilities.
            Defaults to None.
        priv_group (int): Specifies which label indicates the privileged
                group. Defaults to 1.
    """
    pa_names = prtc_attr.columns.tolist()
    gf_vals = {}
    gf_vals['Statistical Parity Difference'] = \
        aif_mtrc.statistical_parity_difference(y_true, y_pred,
                                               prot_attr=pa_names)
    gf_vals['Disparate Impact Ratio'] = \
        aif_mtrc.disparate_impact_ratio(y_true, y_pred, prot_attr=pa_names)
    if not helper.is_tutorial_running() and not len(pa_names) > 1:
        gf_vals['Demographic Parity Difference'] = \
            fl_mtrc.demographic_parity_difference(y_true, y_pred,
                                                  sensitive_features=prtc_attr)
        gf_vals['Demographic Parity Ratio'] = \
            fl_mtrc.demographic_parity_ratio(y_true, y_pred,
                                             sensitive_features=prtc_attr)
    gf_vals['Average Odds Difference'] = \
        aif_mtrc.average_odds_difference(y_true, y_pred, prot_attr=pa_names)
    gf_vals['Equal Opportunity Difference'] = \
        aif_mtrc.equal_opportunity_difference(y_true, y_pred,
                                              prot_attr=pa_names)
    if not helper.is_tutorial_running() and not len(pa_names) > 1:
        gf_vals['Equalized Odds Difference'] = \
            fl_mtrc.equalized_odds_difference(y_true, y_pred,
                                              sensitive_features=prtc_attr)
        gf_vals['Equalized Odds Ratio'] = \
            fl_mtrc.equalized_odds_ratio(y_true, y_pred,
                                         sensitive_features=prtc_attr)
    gf_vals['Positive Predictive Parity Difference'] = \
        aif_mtrc.difference(sk_metric.precision_score, y_true,
                            y_pred, prot_attr=pa_names, priv_group=priv_grp)
    gf_vals['Balanced Accuracy Difference'] = \
        aif_mtrc.difference(sk_metric.balanced_accuracy_score, y_true,
                            y_pred, prot_attr=pa_names, priv_group=priv_grp)
    if y_prob is not None:
        gf_vals['AUC Difference'] = \
            aif_mtrc.difference(sk_metric.roc_auc_score, y_true, y_prob,
                                prot_attr=pa_names, priv_group=priv_grp)
    return gf_vals


def __classification_performance_measures(y_true, y_pred):
    """ Returns a dictionary containing performance measures specific to
        classification problems

    Args:
        y_true (pandas DataFrame): Sample targets
        y_pred (pandas DataFrame): Sample target predictions
    """
    # Generate a model performance report
    # If more than 2 classes, return the weighted average prediction scores
    n_class = y_true.append(y_pred).iloc[:, 0].nunique()
    target_labels = [f"target = {t}" for t in set(np.unique(y_true))]
    rprt = classification_performance(y_true.iloc[:, 0], y_pred.iloc[:, 0],
                                      target_labels)
    avg_lbl = "weighted avg" if n_class > 2 else target_labels[-1]
    #
    mp_vals = {}
    for score in ['precision', 'recall', 'f1-score']:
        mp_vals[score.title()] = rprt.loc[avg_lbl, score]
    mp_vals['Accuracy'] = rprt.loc['accuracy', 'accuracy']
    return mp_vals


def __data_metrics(y_true, priv_group):
    """Returns a dictionary of data metrics applicable to evaluation of
    fairness

    Args:
        y_true (pandas DataFrame): Sample targets
        priv_group (int): Specifies which label indicates the privileged
                group. Defaults to 1.
    """
    dt_vals = {}
    dt_vals['Prevalence of Privileged Class (%)'] = \
        round(100*y_true[y_true.eq(priv_group)].sum()/y_true.shape[0])
    return dt_vals


def __individual_fairness_measures(X, prtc_attr, y_true, y_pred):
    """ Returns a dictionary of individual fairness measures for the data that
        were passed

    Args:
        X (pandas DataFrame): Sample features
        prtc_attr (named array-like): Values for the protected attribute
            (note: protected attribute may also be present in X)
        y_true (pandas DataFrame): Sample targets
        y_pred (pandas DataFrame): Sample target predictions
    """
    pa_names = prtc_attr.columns.tolist()
    # Generate dict of Individual Fairness measures
    if_vals = {}
<<<<<<< HEAD
    if_vals['Consistency Score'] = \
        aif_mtrc.consistency_score(X, y_pred.iloc[:, 0])
=======
    if_key = 'Individual Fairness'
    # consistency_score raises error if null values are present in X
    if X.notnull().all().all():
        if_vals['Consistency Score'] = \
            aif_mtrc.consistency_score(X, y_pred.iloc[:, 0])
    else:
        msg = "Cannot calculate consistency score. Null values present in data."
        logging.info(msg)
    # Other aif360 metrics (not consistency) can handle null values
>>>>>>> cb229151
    if_vals['Between-Group Generalized Entropy Error'] = \
        aif_mtrc.between_group_generalized_entropy_error(y_true, y_pred,
                                                         prot_attr=pa_names)
    return if_vals


def __regres_group_fairness_measures(prtc_attr, y_true, y_pred, priv_grp=1):
    """ Returns a dictionary containing group fairness measures specific
        to regression problems

    Args:
        prtc_attr (named array-like): Values for the protected attribute
            (note: protected attribute may also be present in X)
        y_true (pandas DataFrame): Sample targets
        y_pred (pandas DataFrame): Sample target predictions
        priv_group (int): Specifies which label indicates the privileged
                group. Defaults to 1.
    """
    pa_names = prtc_attr.columns.tolist()
    gf_vals = {}
    gf_vals['Statistical Parity Ratio'] = \
        fl_mtrc.statistical_parity_ratio(y_true, y_pred,
                                         prot_attr=prtc_attr)
    gf_vals['R2 Ratio'] = \
        aif_mtrc.ratio(sk_metric.r2_score, y_true, y_pred,
                       prot_attr=pa_names, priv_group=priv_grp)
    gf_vals['MAE Ratio'] = \
        aif_mtrc.ratio(sk_metric.mean_absolute_error, y_true, y_pred,
                       prot_attr=pa_names, priv_group=priv_grp)
    gf_vals['MSE Ratio'] = \
        aif_mtrc.ratio(sk_metric.mean_squared_error, y_true, y_pred,
                       prot_attr=pa_names, priv_group=priv_grp)
    return gf_vals


def __regression_performance_measures(y_true, y_pred):
    """ Returns a dictionary containing performance measures specific to
        classification problems

    Args:
        y_true (pandas DataFrame): Sample targets
        y_pred (pandas DataFrame): Sample target predictions
    """
    mp_vals = {}
    report = regression_performance(y_true, y_pred)
    for row in report.iterrows():
        mp_vals[row[0]] = row[1]['Score']
    return mp_vals


def __validate_report_inputs(X, prtc_attr, y_true, y_pred, y_prob=None):
    """ Raises an error if any argument is of an invalid type for processing by
        the fairness or performance reporters
    """
    valid_data_types = (pd.DataFrame, pd.Series, np.ndarray)
    for data in [X, prtc_attr, y_true, y_pred]:
        if not isinstance(data, valid_data_types):
            raise TypeError("input data is invalid type")
        if not data.shape[0] > 1:
            raise ValueError("input data is too small to measure")
    if y_prob is not None:
        if not isinstance(y_prob, valid_data_types):
            raise TypeError("y_prob is invalid type")


def classification_fairness(X, prtc_attr, y_true, y_pred, y_prob=None,
                            priv_grp=1, sig_dec=4):
    """ Returns a pandas dataframe containing fairness measures for the model
        results

        Args:
            X (array-like): Sample features
            prtc_attr (array-like, named): Values for the protected attribute
                (note: protected attribute may also be present in X)
            y_true (array-like, 1-D): Sample targets
            y_pred (array-like, 1-D): Sample target predictions
            y_prob (array-like, 1-D): Sample target probabilities
            priv_group (int): Specifies which label indicates the privileged
                group. Defaults to 1.
            sig_dec (int): number of significant decimals to which to round
                measure values. Defaults to 4.
    """
    # Validate and Format Arguments
    if not all([isinstance(a, int) for a in [priv_group, sig_dec]]):
        raise ValueError(f"{a} must be an integer value")
    X, prtc_attr, y_true, y_pred, y_prob = \
        __format_fairtest_input(X, prtc_attr, y_true, y_pred, y_prob)

    # Generate dict of group fairness measures, if applicable
    n_class = y_true.append(y_pred).iloc[:, 0].nunique()
    if n_class == 2:
        gf_vals = \
            __binary_group_fairness_measures(X, prtc_attr, y_true, y_pred,
                                             y_prob, priv_grp)
    else:
        raise ValueError(
            "Reporter cannot yet process multiclass classification models")
    #
    if_vals = __individual_fairness_measures(X, prtc_attr, y_true, y_pred)
    mp_vals = __classification_performance_measures(y_true, y_pred)
    dt_vals = __data_metrics(y_true, priv_grp)

    # Convert scores to a formatted dataframe and return
    if n_class == 2:
        labels = get_report_labels()
    else:
        labels = get_report_labels("multiclass")
    measures = {labels['gf_label']: gf_vals,
                labels['if_label']: if_vals,
                labels['mp_label']: mp_vals,
                labels['dt_label']: dt_vals
                }
    df = pd.DataFrame.from_dict(measures, orient="index").stack().to_frame()
    df = pd.DataFrame(df[0].values.tolist(), index=df.index)
    df.columns = ['Value']
    df['Value'] = df.loc[:, 'Value'].round(sig_dec)
    df.fillna("", inplace=True)
    return df


def classification_performance(y_true, y_pred, target_labels=None):
    """ Returns a pandas dataframe of the scikit-learn classification report,
        formatted for use in fairMLHealth tools

    Args:
        y_true (array): Target values. Must be compatible with model.predict().
        y_pred (array): Prediction values. Must be compatible with
            model.predict().
        target_labels (list of str): Optional labels for target values.
    """
    if target_labels is None:
        target_labels = [f"target = {t}" for t in set(y_true)]
    report = sk_metric.classification_report(y_true, y_pred, output_dict=True,
                                             target_names=target_labels)
    report = pd.DataFrame(report).transpose()
    # Move accuracy to separate row
    accuracy = report.loc['accuracy', :]
    report.drop('accuracy', inplace=True)
    report.loc['accuracy', 'accuracy'] = accuracy[0]
    return report


def flag_suspicious(df, caption="", as_styler=False):
    """ Generates embedded html pandas styler table containing a highlighted
        version of a model comparison dataframe

    Args:
        df (pandas dataframe): Model comparison dataframe (see)
        caption (str, optional): Optional caption for table. Defaults to "".
        as_styler (bool, optional): If True, returns a pandas Styler of the
            highlighted table (to which other styles/highlights can be added).
            Otherwise, returns the table as an embedded HTML object. Defaults
            to False .

    Returns:
        Embedded html or pandas.io.formats.style.Styler
    """
    if caption is None:
        caption = "Fairness Measures"
    #
    idx = pd.IndexSlice
    measures = df.index.get_level_values(1)
    ratios = df.loc[idx['Group Fairness',
                    [c.lower().endswith("ratio") for c in measures]], :].index
    difference = df.loc[idx['Group Fairness',
                        [c.lower().endswith("difference")
                         for c in measures]], :].index
    cs = df.loc[idx['Group Fairness',
                [c.lower().replace(" ", "_") == "consistency_score"
                 for c in measures]], :].index

    styled = df.style.set_caption(caption
<<<<<<< HEAD
              ).apply(lambda x: ['color:magenta'
                      if (x.name in ratios and not 0.8 < x.iloc[0] < 1.2)
                      else '' for i in x], axis=1
              ).apply(lambda x: ['color:magenta'
                      if (x.name in cs and x.iloc[0] < 0.5) else '' for i in x],
                      axis=1
                      )
=======
                    ).apply(lambda x: ['color:magenta'
                            if (x.name in ratios and not 0.8 < x.iloc[0] < 1.2)
                            else '' for i in x], axis=1
                    ).apply(lambda x: ['color:magenta'
                            if (x.name in cs and x.iloc[0] < 0.5) else '' for i in x],
                            axis=1
                    )
>>>>>>> cb229151
    # Correct management of metric difference has yet to be determined for
    #   regression functions. Add style to o.o.r. difference for binary
    #   classification only
    if "MSE Ratio" not in measures:
        styled.apply(lambda x: ['color:magenta'
                     if (x.name in difference and not -0.1 < x.iloc[0] < 0.1)
                     else '' for i in x], axis=1
                     )
    if as_styler:
        return styled
    else:
        return HTML(styled.render())


def regression_fairness(X, prtc_attr, y_true, y_pred, priv_grp=1, sig_dec=4):
    """ Returns a pandas dataframe containing fairness measures for the model
        results

        Args:
            X (array-like): Sample features
            prtc_attr (array-like, named): Values for the protected attribute
                (note: protected attribute may also be present in X)
            y_true (array-like, 1-D): Sample targets
            y_pred (array-like, 1-D): Sample target probabilities
            priv_group (int): Specifies which label indicates the privileged
                group. Defaults to 1.
            sig_dec (int): number of significant decimals to which to round
                measure values. Defaults to 4.
    """
    # Validate and Format Arguments
    if not all([isinstance(a, int) for a in [priv_group, sig_dec]]):
        raise ValueError(f"{a} must be an integer value")
    X, prtc_attr, y_true, y_pred, _ = \
        __format_fairtest_input(X, prtc_attr, y_true, y_pred)
    #
<<<<<<< HEAD
    gf_vals = \
=======
    gf_key, gf_vals = \
>>>>>>> cb229151
        __regres_group_fairness_measures(prtc_attr, y_true, y_pred,
                                         priv_grp=priv_grp)
    #
    if_vals = __individual_fairness_measures(X, prtc_attr, y_true, y_pred)
    mp_vals = __regression_performance_measures(y_true, y_pred)
    dt_vals = __data_metrics(y_true, priv_grp)

    # Convert scores to a formatted dataframe and return
    labels = get_report_labels("regression")
    measures = {labels['gf_label']: gf_vals,
                labels['if_label']: if_vals,
                labels['mp_label']: mp_vals,
                labels['dt_label']: dt_vals}
    df = pd.DataFrame.from_dict(measures, orient="index").stack().to_frame()
    df = pd.DataFrame(df[0].values.tolist(), index=df.index)
    df.columns = ['Value']
    df['Value'] = df.loc[:, 'Value'].round(sig_dec)
    df.fillna("", inplace=True)
    return df


def regression_performance(y_true, y_pred):
    """ Returns a pandas dataframe of the regression performance metrics,
        similar to scikit's classification_performance

    Args:
        y_true (array): Target values. Must be compatible with model.predict().
        y_pred (array): Prediction values. Must be compatible with
            model.predict().
    """
    report = {}
    report['Rsqrd'] = sk_metric.r2_score(y_true, y_pred)
    report['MeanAE'] = sk_metric.mean_absolute_error(y_true, y_pred)
    report['MeanSE'] = sk_metric.mean_squared_error(y_true, y_pred)
    report = pd.DataFrame().from_dict(report, orient='index'
                          ).rename(columns={0: 'Score'})
    return report<|MERGE_RESOLUTION|>--- conflicted
+++ resolved
@@ -105,13 +105,8 @@
         boolean = (prtc_attr[c].dtype == bool)
         two_valued = (set(prtc_attr[c].astype(int)) == {0, 1})
         if not two_valued and (binary or boolean):
-<<<<<<< HEAD
             raise ValueError(
                     "prtc_attr must be binary or boolean and heterogeneous")
-=======
-            msg = "prtc_attr must be binary or boolean and heterogeneous"
-            raise ValueError(msg)
->>>>>>> cb229151
         prtc_attr.loc[:, c] = prtc_attr[c].astype(int)
         if isinstance(c, int):
             prtc_attr.rename(columns={c: f"prtc_attribute_{c}"}, inplace=True)
@@ -226,10 +221,6 @@
     pa_names = prtc_attr.columns.tolist()
     # Generate dict of Individual Fairness measures
     if_vals = {}
-<<<<<<< HEAD
-    if_vals['Consistency Score'] = \
-        aif_mtrc.consistency_score(X, y_pred.iloc[:, 0])
-=======
     if_key = 'Individual Fairness'
     # consistency_score raises error if null values are present in X
     if X.notnull().all().all():
@@ -239,7 +230,6 @@
         msg = "Cannot calculate consistency score. Null values present in data."
         logging.info(msg)
     # Other aif360 metrics (not consistency) can handle null values
->>>>>>> cb229151
     if_vals['Between-Group Generalized Entropy Error'] = \
         aif_mtrc.between_group_generalized_entropy_error(y_true, y_pred,
                                                          prot_attr=pa_names)
@@ -412,7 +402,6 @@
                  for c in measures]], :].index
 
     styled = df.style.set_caption(caption
-<<<<<<< HEAD
               ).apply(lambda x: ['color:magenta'
                       if (x.name in ratios and not 0.8 < x.iloc[0] < 1.2)
                       else '' for i in x], axis=1
@@ -420,15 +409,6 @@
                       if (x.name in cs and x.iloc[0] < 0.5) else '' for i in x],
                       axis=1
                       )
-=======
-                    ).apply(lambda x: ['color:magenta'
-                            if (x.name in ratios and not 0.8 < x.iloc[0] < 1.2)
-                            else '' for i in x], axis=1
-                    ).apply(lambda x: ['color:magenta'
-                            if (x.name in cs and x.iloc[0] < 0.5) else '' for i in x],
-                            axis=1
-                    )
->>>>>>> cb229151
     # Correct management of metric difference has yet to be determined for
     #   regression functions. Add style to o.o.r. difference for binary
     #   classification only
@@ -464,11 +444,7 @@
     X, prtc_attr, y_true, y_pred, _ = \
         __format_fairtest_input(X, prtc_attr, y_true, y_pred)
     #
-<<<<<<< HEAD
     gf_vals = \
-=======
-    gf_key, gf_vals = \
->>>>>>> cb229151
         __regres_group_fairness_measures(prtc_attr, y_true, y_pred,
                                          priv_grp=priv_grp)
     #
