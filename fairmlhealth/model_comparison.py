--- conflicted
+++ resolved
@@ -229,20 +229,11 @@
             if not self.X[k].shape[0] == self.y[k].shape[0]:
                 raise ValidationError("Test and target data mismatch.")
         # Ensure that every column of the protected attributes is boolean
-<<<<<<< HEAD
-        if self.protected_attr is not None:
-            if not isinstance(self.protected_attr, valid_data_types):
-                raise ValidationError("Protected attribute(s) must be numpy"
-                                      + " array or similar pandas object")
-            data_shape = self.protected_attr.shape
-            if len(data_shape) > 1 and data_shape[1] > 1:
-                msg = "This library is not yet compatible with multiple" + \
-                      " protected attributes."
-                raise ValidationError(msg)
-=======
         # ToDo: enable prtc_attr as a single multi col array; iterate cols
-        prtc_attr = {0: self.protected_attr} if \
-            not is_dictlike(self.protected_attr) else self.protected_attr
+        if not is_dictlike(self.protected_attr):
+            prtc_attr = {0: self.protected_attr}
+        else:
+            prtc_attr = self.protected_attr
         for prt_at in prtc_attr.values():
             if prt_at is not None:
                 if not isinstance(prt_at, valid_data_types):
@@ -254,7 +245,6 @@
                     msg = "This library is not yet compatible with" + \
                         " multiple protected attributes."
                     raise ValidationError(msg)
->>>>>>> dd04f911
         # Ensure models appear as dict
         if not is_dictlike(self.models):
             if not isinstance(self.models, array_types):
@@ -262,16 +252,9 @@
                       " scikit-like models"
                 raise ValidationError(msg)
             self.models = {f'model_{i}': m for i, m in enumerate(self.models)}
-<<<<<<< HEAD
-            msg = "Since no model names were passed, the following names," + \
-                  f"have been assigned to the models per their indexes:" + \
-                  f"{list(self.models.keys())}"
-            print(msg)
-=======
             print("Since no model names were passed, the following names have",
                   " been assigned to the models per their indexes:",
                   f" {list(self.models.keys())}")
->>>>>>> dd04f911
         # Ensure that models are present and have a predict function
         if self.models is not None:
             if not len(self.models) > 0:
@@ -291,77 +274,8 @@
         return self.__pause_validation
 
 
-<<<<<<< HEAD
-            Returns:
-                a pandas dataframe
-        """
-        self.__validate()
-        if model_name not in self.models.keys():
-            msg = f"Error measuring fairness: {model_name} does not appear" + \
-                  " in the models. Available models include" + \
-                  f"{list(self.models.keys())}"
-            logging.warning(msg)
-            return pd.DataFrame()
-        m = self.models[model_name]
-        # Verify that predictions can be generated from the test data
-        try:
-            y_pred = m.predict(self.X)
-        except BaseException as e:
-            msg = f"Failure generating predictions for {model_name}. Verify" + \
-                  f" that data are correctly formatted for this model. {e}"
-            raise ValidationError(msg)
-        # Since most fairness measures do not require probabilities, y_prob is
-        #   optional
-        try:
-            y_prob = m.predict_proba(self.X)[:, 1]
-        except BaseException as e:
-            msg = f"Failure predicting probabilities for {model_name}." + \
-                  f" Related metrics will be skipped. {e}"
-            warnings.warn(msg)
-            y_prob = None
-        finally:
-            res = reports.classification_fairness(self.X, self.protected_attr,
-                                                  self.y, y_pred, y_prob)
-            return res
-
-    def compare_measures(self):
-        """ Generates a report comparing fairness measures for all available
-                models
-
-        Returns:
-            a pandas dataframe
-        """
-        self.__validate()
-        if len(self.models) == 0:
-            print("No models to compare.")
-            return pd.DataFrame()
-        else:
-            test_results = []
-            # self.measure_model runs __validate, but self has just been
-            #   validated. Toggle-off model validation for faster/quieter
-            #   processing
-            self.__toggle_validation()
-            # Compile measure_model results for each model
-            for model_name in self.models.keys():
-                res = self.measure_model(model_name)
-                res.rename(columns={'Value': model_name}, inplace=True)
-                test_results.append(res)
-            self.__toggle_validation()  # toggle-on model validation
-            if len(test_results) > 0:
-                output = pd.concat(test_results, axis=1)
-                return output
-            else:
-                return None
-
-    def save_comparison(self, filepath):
-        dirpath = os.path.dirname(filepath)
-        if not os.path.exists(dirpath):
-            os.makedirs(dirpath)
-        dump(self, filepath)
-=======
 def is_dictlike(obj):
     return callable(getattr(obj, "keys", None))
->>>>>>> dd04f911
 
 
 def load_comparison(filepath):
