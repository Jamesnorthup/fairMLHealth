--- conflicted
+++ resolved
@@ -2,20 +2,11 @@
 Validation tests for fairmlhealth
 '''
 from fairmlhealth import model_comparison as fhmc
-<<<<<<< HEAD
-import pandas as pd
-import pytest
-from sklearn.model_selection import train_test_split
-from sklearn.naive_bayes import BernoulliNB
-from sklearn.tree import DecisionTreeClassifier
-from fairmlhealth.utils import ValidationError
-=======
 from fairmlhealth.utils import ValidationError
 
 from sklearn.model_selection import train_test_split
 from sklearn.naive_bayes import BernoulliNB
 from sklearn.tree import DecisionTreeClassifier
->>>>>>> d29df7cf
 
 import pytest
 import pandas as pd
@@ -33,160 +24,6 @@
     return df
 
 
-<<<<<<< HEAD
-class TestValidations:
-    is_loaded = False
-
-    def load_data(self):
-        if self.is_loaded:
-            pass
-        else:
-            # Synthesize data
-            df = synth_dataset()
-            X = df[['A', 'B', 'C', 'gender', 'age']]
-            y = df[['target']]
-            splits = train_test_split(X, y, test_size=0.75, random_state=36)
-            X_train, X_test, y_train, y_test = splits
-
-            # Train models
-            model_1 = BernoulliNB().fit(X_train, y_train)
-            model_2 = DecisionTreeClassifier().fit(X_train, y_train)
-
-            # Set test attributes
-            self.X = X_test
-            self.y = y_test
-            self.prtc_attr = X_test['gender']
-            self.model_dict = {0: model_1, 1: model_2}
-            self.is_loaded = True
-
-    ''' Validate the compare_measures function on allowable inputs. All
-        sub-tests should return non-NoneType object.
-    '''
-    def test_compare_func_1(self):
-        """ All data args as data (not iterable) with models in dict should
-            return a dataframe
-        """
-        self.load_data()
-        test1 = fhmc.compare_measures(self.X, self.y, self.prtc_attr,
-                                      self.model_dict)
-        assert isinstance(test1, pd.DataFrame) and test1.shape[0] > 0
-
-    def test_compare_func_2(self):
-        """ All args outside of lists should return a dataframe """
-        self.load_data()
-        test2 = fhmc.compare_measures(self.X, self.y, self.prtc_attr,
-                                      self.model_dict[0])
-        assert isinstance(test2, pd.DataFrame) and test2.shape[0] > 0
-
-    def test_compare_func_3(self):
-        """ All data args as data (not iterable) but None models should return
-            an empty data frame
-        """
-        self.load_data()
-        test3 = fhmc.compare_measures(self.X, self.y, self.prtc_attr, None)
-        assert isinstance(test3, pd.DataFrame) and test3.shape[0] == 0
-
-    def test_compare_func_4(self):
-        """ All args in equal length lists should return a dataframe """
-        self.load_data()
-        test4 = fhmc.compare_measures([self.X, self.X], [self.y, self.y],
-                                      [self.prtc_attr, self.prtc_attr],
-                                      [self.model_dict[0],
-                                       self.model_dict[1]])
-        assert isinstance(test4, pd.DataFrame) and test4.shape[0] > 0
-
-    ''' Tests that the FairCompare object validation method. All sub-tests
-        should raise errors.
-    '''
-    def test_validation_1(self):
-        """ Test for one data arg of long list length """
-        self.load_data()
-        with pytest.raises(Exception):
-            fhmc.compare_measures([self.X, self.X], [self.y], [self.prtc_attr],
-                                  [self.model_dict[0], self.model_dict[1]])
-
-    def test_validation_2(self):
-        """ Test for one data arg of long length """
-        self.load_data()
-        with pytest.raises(Exception):
-            fhmc.compare_measures({0: self.X, 1: self.X},
-                                  {0: self.y, 1: self.y},
-                                  {1: self.prtc_attr},
-                                  self.model_dict)
-
-    def test_validation_3(self):
-        """ Test for incompatible list/dict """
-        self.load_data()
-        with pytest.raises(Exception):
-            fhmc.compare_measures([self.X, self.X], [self.y, self.y],
-                                  [self.prtc_attr, self.prtc_attr],
-                                  self.model_dict)
-
-        with pytest.raises(Exception):
-            fhmc.compare_measures([self.X, self.X], {0: self.y, 1: self.y},
-                                  {0: self.prtc_attr, 1: self.prtc_attr},
-                                  self.model_dict)
-
-    def test_validation_4(self):
-        """ Test for one model dict without non-model data """
-        self.load_data()
-        with pytest.raises(Exception):
-            fhmc.compare_measures({0: self.X, 1: self.X},
-                                  {0: self.y, 1: self.y},
-                                  {0: self.prtc_attr, 1: self.prtc_attr},
-                                  {0: self.y, 1: self.y})
-
-    def test_validation_5(self):
-        """ Test for differing dict keys """
-        self.load_data()
-        with pytest.raises(Exception):
-            fhmc.compare_measures({5: self.X, 6: self.X},
-                                  {0: self.y, 1: self.y},
-                                  {0: self.prtc_attr, 1: self.prtc_attr},
-                                  self.model_dict)
-
-        with pytest.raises(Exception):
-            fhmc.compare_measures({0: self.X, 1: self.X},
-                                  {5: self.y, 6: self.y},
-                                  {0: self.prtc_attr, 1: self.prtc_attr},
-                                  self.model_dict)
-
-        with pytest.raises(Exception):
-            fhmc.compare_measures({0: self.X, 1: self.X},
-                                  {0: self.y, 1: self.y},
-                                  {5: self.prtc_attr, 6: self.prtc_attr},
-                                  self.model_dict)
-
-    def test_validation_6(self):
-        """ Test for missing argument """
-        self.load_data()
-        with pytest.raises(Exception):
-            fhmc.compare_measures({0: self.X, 1: self.X},
-                                  {0: self.y, 1: self.y},
-                                  None,
-                                  self.model_dict)
-
-    def test_validation_7(self):
-        """ Test for missing sub-argument """
-        self.load_data()
-        with pytest.raises(Exception):
-            fhmc.compare_measures({0: self.X, 1: None},
-                                  {0: self.y, 1: self.y},
-                                  {0: self.prtc_attr, 1: self.prtc_attr},
-                                  self.model_dict)
-
-        with pytest.raises(Exception):
-            fhmc.compare_measures({0: self.X, 1: self.X},
-                                  {0: self.y, 1: None},
-                                  {0: self.prtc_attr, 1: self.prtc_attr},
-                                  self.model_dict)
-
-        with pytest.raises(Exception):
-            fhmc.compare_measures({0: self.X, 1: self.X},
-                                  {0: self.y, 1: self.y},
-                                  {0: self.prtc_attr, 1: None},
-                                  self.model_dict)
-=======
 @pytest.fixture(scope="class")
 def load_data(synth_dataset, request):
     df = synth_dataset
@@ -203,19 +40,22 @@
     request.cls.X = X_test
     request.cls.y = y_test
     request.cls.prtc_attr = X_test['gender']
-    request.cls.model_dict = {'model_1': model_1, 'model_2': model_2}
+    request.cls.model_dict = {0: model_1, 1: model_2}
     yield
 
 
 @pytest.mark.usefixtures("load_data")
-class TestCompareFunction:
+class TestCMFunction:
+    """ Test proper functioning of the compare_measures function
+    """
     def test_compare_valid_inputs(self):
-        result = fhmc.compare_measures(self.X, self.y, self.prtc_attr, self.model_dict)
+        result = fhmc.compare_measures(self.X, self.y, self.prtc_attr,
+                                       self.model_dict)
         assert result is not None
 
     def test_compare_with_model_as_array(self):
         result = fhmc.compare_measures(self.X, self.y, self.prtc_attr,
-                                       [self.model_dict['model_1']])
+                                       [self.model_dict[0]])
         assert result is not None
 
     def test_compare_with_model_as_none(self):
@@ -225,35 +65,84 @@
     def test_compare_with_protected_attributes(self):
         result = fhmc.compare_measures([self.X, self.X], [self.y, self.y],
                                        [self.prtc_attr, self.prtc_attr],
-                                       [self.model_dict['model_1'], self.model_dict['model_2']])
+                                       [self.model_dict[0], self.model_dict[1]])
         assert result is not None
 
 
 @pytest.mark.usefixtures("load_data")
-class TestValidations:
+class TestCMValidations:
+    """ Validations for the compare_measures function
+    """
     def test_incorrect_length_inputs(self):
+        with pytest.raises(Exception):
+            fhmc.compare_measures({0: self.X, 1: self.X},
+                                  {0: self.y, 1: self.y},
+                                  {1: self.prtc_attr},
+                                  self.model_dict)
+
+    def test_incompatible_iterables(self):
         with pytest.raises(ValidationError):
-            fhmc.compare_measures([self.X, self.X], [self.y], [self.prtc_attr], self.model_dict.values())
+            with pytest.raises(Exception):
+                fhmc.compare_measures([self.X, self.X], [self.y, self.y],
+                                      [self.prtc_attr, self.prtc_attr],
+                                       self.model_dict)
+            with pytest.raises(Exception):
+                fhmc.compare_measures([self.X, self.X], {0: self.y, 1: self.y},
+                                      {0: self.prtc_attr, 1: self.prtc_attr},
+                                      self.model_dict)
 
-    def test_incorrect_mappings(self):
-        with pytest.raises(ValidationError):
-            fhmc.compare_measures({0: self.X, 1: self.X}, {0: self.y, 1: self.y}, {0: self.prtc_attr}, {99: self.y, 50: self.y})
+    def test_invalid_X_member(self):
+        with pytest.raises(Exception):
+            fhmc.compare_measures({0: self.X, 1: self.X},
+                                  {0: self.y, 1: self.y},
+                                  {0: self.prtc_attr, 1: self.prtc_attr},
+                                  {0: self.y, 1: self.y})
 
-    # TODO(@camagellan): Update the tests below.
-    # fhmc.compare_measures({0: X, 1: X}, {0: y, 1: y}, {0: prtc_attr}, {0: model_1, 1: model_1})
-    # with self.assertRaises(ValidationError):
-    #     fhmc.compare_measures([X, X], [y, y],
-    #                           [prtc_attr, prtc_attr],
-    #                           {0: model_1, 1: model_1})
-    # with self.assertRaises(ValidationError):
-    #     fhmc.compare_measures([X, X], {0: y, 1: y},
-    #                           {0: prtc_attr, 1: prtc_attr},
-    #                           {0: model_1, 1: model_1})
-    # with self.assertRaises(ValidationError):
-    #     fhmc.compare_measures([X, X], [y, y],
-    #                           None, {0: model_1, 1: model_1})
-    # with self.assertRaises(ValidationError):
-    #     fhmc.compare_measures({0: X, 1: None}, {0: y, 1: y},
-    #                           {0: prtc_attr, 1: prtc_attr},
-    #                           {0: model_1, 1: model_1})
->>>>>>> d29df7cf
+    def test_invalid_y_member(self):
+        with pytest.raises(Exception):
+            fhmc.compare_measures({0: self.X, 1: None},
+                                  {0: self.y, 1: self.y},
+                                  {0: self.prtc_attr, 1: self.prtc_attr},
+                                  self.model_dict)
+
+    def test_invalid_prtc_member(self):
+        with pytest.raises(Exception):
+            fhmc.compare_measures({0: self.X, 1: self.X},
+                                  {0: self.y, 1: None},
+                                  {0: self.prtc_attr, 1: self.prtc_attr},
+                                  self.model_dict)
+
+    def test_invalid_model_member(self):
+        with pytest.raises(Exception):
+            fhmc.compare_measures({0: self.X, 1: self.X},
+                                  {0: self.y, 1: self.y},
+                                  {0: self.prtc_attr, 1: None},
+                                  self.model_dict)
+
+    def test_differing_X_keys(self):
+        with pytest.raises(Exception):
+            fhmc.compare_measures({5: self.X, 6: self.X},
+                                  {0: self.y, 1: self.y},
+                                  {0: self.prtc_attr, 1: self.prtc_attr},
+                                  self.model_dict)
+
+    def test_differing_y_keys(self):
+        with pytest.raises(Exception):
+            fhmc.compare_measures({0: self.X, 1: self.X},
+                                  {5: self.y, 6: self.y},
+                                  {0: self.prtc_attr, 1: self.prtc_attr},
+                                  self.model_dict)
+
+    def test_differing_prtc_keys(self):
+        with pytest.raises(Exception):
+            fhmc.compare_measures({0: self.X, 1: self.X},
+                                  {0: self.y, 1: self.y},
+                                  {5: self.prtc_attr, 6: self.prtc_attr},
+                                  self.model_dict)
+
+    def test_missing_prtc_keys(self):
+        with pytest.raises(Exception):
+            fhmc.compare_measures({0: self.X, 1: self.X},
+                                  {0: self.y, 1: self.y},
+                                  None,
+                                  self.model_dict)
